import {VoiceChannel, Snowflake} from 'discord.js';
import {Readable} from 'stream';
import hasha from 'hasha';
<<<<<<< HEAD
import {InfoData, video_info, stream_from_info} from 'play-dl';
=======
import ytdl, {videoFormat} from '@distube/ytdl-core';
>>>>>>> 1e17b943
import {WriteStream} from 'fs-capacitor';
import ffmpeg from 'fluent-ffmpeg';
import shuffle from 'array-shuffle';
import {
  AudioPlayer,
  AudioPlayerState,
  AudioPlayerStatus, AudioResource,
  createAudioPlayer,
  createAudioResource, DiscordGatewayAdapterCreator,
  joinVoiceChannel,
  StreamType,
  VoiceConnection,
  VoiceConnectionStatus,
} from '@discordjs/voice';
import FileCacheProvider from './file-cache.js';
import debug from '../utils/debug.js';
import {getGuildSettings} from '../utils/get-guild-settings.js';
import {buildPlayingMessageEmbed} from '../utils/build-embed.js';
import ThirdParty from './third-party.js';
import Soundcloud from 'soundcloud.ts';

export enum MediaSource {
  Youtube,
  HLS,
  SoundCloud,
}

export interface QueuedPlaylist {
  title: string;
  source: string;
}

export interface SongMetadata {
  title: string;
  artist: string;
  url: string;
  length: number;
  offset: number;
  playlist: QueuedPlaylist | null;
  isLive: boolean;
  thumbnailUrl: string | null;
  source: MediaSource;
}
export interface QueuedSong extends SongMetadata {
  addedInChannelId: Snowflake;
  requestedBy: string;
  requestedByName: string;
}

export enum STATUS {
  PLAYING,
  PAUSED,
  IDLE,
}

export interface PlayerEvents {
  statusChange: (oldStatus: STATUS, newStatus: STATUS) => void;
}

export const DEFAULT_VOLUME = 100;

export default class {
  public voiceConnection: VoiceConnection | null = null;
  public status = STATUS.PAUSED;
  public guildId: string;
  public loopCurrentSong = false;
  public loopCurrentQueue = false;
  private currentChannel: VoiceChannel | undefined;
  private queue: QueuedSong[] = [];
  private queuePosition = 0;
  private audioPlayer: AudioPlayer | null = null;
  private audioResource: AudioResource | null = null;
  private volume?: number;
  private defaultVolume: number = DEFAULT_VOLUME;
  private nowPlaying: QueuedSong | null = null;
  private playPositionInterval: NodeJS.Timeout | undefined;
  private lastSongURL = '';
  private type: StreamType | undefined;
  private loudness: number | undefined;

  private positionInSeconds = 0;
  private readonly fileCache: FileCacheProvider;
  private readonly soundcloud: Soundcloud;
  private disconnectTimer: NodeJS.Timeout | null = null;

  constructor(thirdParty: ThirdParty, fileCache: FileCacheProvider, guildId: string) {
    this.soundcloud = thirdParty.soundcloud;
    this.fileCache = fileCache;
    this.guildId = guildId;
  }

  async connect(channel: VoiceChannel): Promise<void> {
    // Always get freshest default volume setting value
    const settings = await getGuildSettings(this.guildId);
    const {defaultVolume = DEFAULT_VOLUME} = settings;
    this.defaultVolume = defaultVolume;

    this.voiceConnection = joinVoiceChannel({
      channelId: channel.id,
      guildId: channel.guild.id,
      adapterCreator: channel.guild.voiceAdapterCreator as DiscordGatewayAdapterCreator,
    });

    // Workaround to disable keepAlive
    this.voiceConnection.on('stateChange', (oldState, newState) => {
      /* eslint-disable @typescript-eslint/no-unsafe-assignment, @typescript-eslint/no-unsafe-assignment, @typescript-eslint/no-unsafe-member-access, @typescript-eslint/no-unsafe-call */
      const oldNetworking = Reflect.get(oldState, 'networking');
      const newNetworking = Reflect.get(newState, 'networking');

      const networkStateChangeHandler = (_: any, newNetworkState: any) => {
        const newUdp = Reflect.get(newNetworkState, 'udp');
        clearInterval(newUdp?.keepAliveInterval);
      };

      oldNetworking?.off('stateChange', networkStateChangeHandler);
      newNetworking?.on('stateChange', networkStateChangeHandler);
      /* eslint-enable @typescript-eslint/no-unsafe-assignment, @typescript-eslint/no-unsafe-assignment, @typescript-eslint/no-unsafe-member-access, @typescript-eslint/no-unsafe-call */

      this.currentChannel = channel;
    });
  }

  disconnect(): void {
    if (this.voiceConnection) {
      if (this.status === STATUS.PLAYING) {
        this.pause();
      }

      this.loopCurrentSong = false;
      this.voiceConnection.destroy();
      this.audioPlayer?.stop(true);

      this.voiceConnection = null;
      this.audioPlayer = null;
      this.audioResource = null;
    }
  }

  async seek(positionSeconds: number): Promise<void> {
    this.status = STATUS.PAUSED;

    if (this.voiceConnection === null) {
      throw new Error('Not connected to a voice channel.');
    }

    const currentSong = this.getCurrent();

    if (!currentSong) {
      throw new Error('No song currently playing');
    }

    if (positionSeconds > currentSong.length) {
      throw new Error('Seek position is outside the range of the song.');
    }

    let realPositionSeconds = positionSeconds;
    let to: number | undefined;
    if (currentSong.offset !== undefined) {
      realPositionSeconds += currentSong.offset;
      to = currentSong.length + currentSong.offset;
    }

    const stream = await this.getStream(currentSong, {seek: realPositionSeconds, to});
    this.audioPlayer = createAudioPlayer({
      behaviors: {
        // Needs to be somewhat high for livestreams
        maxMissedFrames: 50,
      },
    });
    this.voiceConnection.subscribe(this.audioPlayer);
    this.playAudioPlayerResource(this.createAudioStream(stream));
    this.attachListeners();
    this.startTrackingPosition(positionSeconds);

    this.status = STATUS.PLAYING;
  }

  async forwardSeek(positionSeconds: number): Promise<void> {
    return this.seek(this.positionInSeconds + positionSeconds);
  }

  getPosition(): number {
    return this.positionInSeconds;
  }

  async play(): Promise<void> {
    if (this.voiceConnection === null) {
      throw new Error('Not connected to a voice channel.');
    }

    const currentSong = this.getCurrent();

    if (!currentSong) {
      throw new Error('Queue empty.');
    }

    // Cancel any pending idle disconnection
    if (this.disconnectTimer) {
      clearInterval(this.disconnectTimer);
      this.disconnectTimer = null;
    }

    // Resume from paused state
    if (this.status === STATUS.PAUSED && currentSong.url === this.nowPlaying?.url) {
      if (this.audioPlayer) {
        this.audioPlayer.unpause();
        this.status = STATUS.PLAYING;
        this.startTrackingPosition();
        return;
      }

      // Was disconnected, need to recreate stream
      if (!currentSong.isLive) {
        return this.seek(this.getPosition());
      }
    }

    try {
      let positionSeconds: number | undefined;
      let to: number | undefined;
      if (currentSong.offset !== undefined) {
        positionSeconds = currentSong.offset;
        to = currentSong.length + currentSong.offset;
      }

      const stream = await this.getStream(currentSong, {seek: positionSeconds, to});
      this.audioPlayer = createAudioPlayer({
        behaviors: {
          // Needs to be somewhat high for livestreams
          maxMissedFrames: 50,
        },
      });
      this.voiceConnection.subscribe(this.audioPlayer);
      this.playAudioPlayerResource(this.createAudioStream(stream));

      this.attachListeners();

      this.status = STATUS.PLAYING;
      this.nowPlaying = currentSong;

      if (currentSong.url === this.lastSongURL) {
        this.startTrackingPosition();
      } else {
        // Reset position counter
        this.startTrackingPosition(0);
        this.lastSongURL = currentSong.url;
      }
    } catch (error: unknown) {
      await this.forward(1);

      if ((error as {statusCode: number}).statusCode === 410 && currentSong) {
        const channelId = currentSong.addedInChannelId;

        if (channelId) {
          debug(`${currentSong.title} is unavailable`);
          return;
        }
      }

      throw error;
    }
  }

  pause(): void {
    if (this.status !== STATUS.PLAYING) {
      throw new Error('Not currently playing.');
    }

    this.status = STATUS.PAUSED;

    if (this.audioPlayer) {
      this.audioPlayer.pause();
    }

    this.stopTrackingPosition();
  }

  async forward(skip: number): Promise<void> {
    this.manualForward(skip);

    try {
      if (this.getCurrent() && this.status !== STATUS.PAUSED) {
        await this.play();
      } else {
        this.status = STATUS.IDLE;
        this.audioPlayer?.stop(true);

        const settings = await getGuildSettings(this.guildId);

        const {secondsToWaitAfterQueueEmpties} = settings;
        if (secondsToWaitAfterQueueEmpties !== 0) {
          this.disconnectTimer = setTimeout(() => {
            // Make sure we are not accidentally playing
            // when disconnecting
            if (this.status === STATUS.IDLE) {
              this.disconnect();
            }
          }, secondsToWaitAfterQueueEmpties * 1000);
        }
      }
    } catch (error: unknown) {
      this.queuePosition--;
      throw error;
    }
  }

  canGoForward(skip: number) {
    return (this.queuePosition + skip - 1) < this.queue.length;
  }

  manualForward(skip: number): void {
    if (this.canGoForward(skip)) {
      this.queuePosition += skip;
      this.positionInSeconds = 0;
      this.stopTrackingPosition();
    } else {
      throw new Error('No songs in queue to forward to.');
    }
  }

  canGoBack() {
    return this.queuePosition - 1 >= 0;
  }

  async back(): Promise<void> {
    if (this.canGoBack()) {
      this.queuePosition--;
      this.positionInSeconds = 0;
      this.stopTrackingPosition();

      if (this.status !== STATUS.PAUSED) {
        await this.play();
      }
    } else {
      throw new Error('No songs in queue to go back to.');
    }
  }

  getCurrent(): QueuedSong | null {
    if (this.queue[this.queuePosition]) {
      return this.queue[this.queuePosition];
    }

    return null;
  }

  getQueuePosition(): number {
    return this.queuePosition;
  }

  /**
   * Returns queue, not including the current song.
   * @returns {QueuedSong[]}
   */
  getQueue(): QueuedSong[] {
    return this.queue.slice(this.queuePosition + 1);
  }

  /**
   * Returns queue, before the current song.
   * @returns {QueuedSong[]}
   */
  getQueueHistory(): QueuedSong[] {
    return this.queue.slice(0, this.queuePosition);
  }

  add(song: QueuedSong, {immediate = false} = {}): void {
    if (song.playlist || !immediate) {
      // Add to end of queue
      this.queue.push(song);
    } else {
      // Add as the next song to be played
      const insertAt = this.queuePosition + 1;
      this.queue = [...this.queue.slice(0, insertAt), song, ...this.queue.slice(insertAt)];
    }
  }

  shuffle(): void {
    const shuffledSongs = shuffle(this.queue.slice(this.queuePosition + 1));

    this.queue = [...this.queue.slice(0, this.queuePosition + 1), ...shuffledSongs];
  }

  clear(): void {
    const newQueue = [];

    // Don't clear curently playing song
    const current = this.getCurrent();

    if (current) {
      newQueue.push(current);
    }

    this.queuePosition = 0;
    this.queue = newQueue;
  }

  removeFromQueue(index: number, amount = 1): void {
    this.queue.splice(this.queuePosition + index, amount);
  }

  removeCurrent(): void {
    this.queue = [...this.queue.slice(0, this.queuePosition), ...this.queue.slice(this.queuePosition + 1)];
  }

  queueSize(): number {
    return this.getQueue().length;
  }

  isQueueEmpty(): boolean {
    return this.queueSize() === 0;
  }

  stop(): void {
    this.disconnect();
    this.queuePosition = 0;
    this.queue = [];
  }

  move(from: number, to: number): QueuedSong {
    if (from > this.queueSize() || to > this.queueSize()) {
      throw new Error('Move index is outside the range of the queue.');
    }

    this.queue.splice(this.queuePosition + to, 0, this.queue.splice(this.queuePosition + from, 1)[0]);

    return this.queue[this.queuePosition + to];
  }

  resetVolume() {
    this.volume = this.defaultVolume;
    this.loudness = 0.1;
    this.setAudioPlayerVolume(this.volume);
  }

  getVolume(): number {
    // Only use default volume if player volume is not already set (in the event of a reconnect we shouldn't reset)
    return this.volume ?? this.defaultVolume;
  }

  private getHashForCache(url: string): string {
    return hasha(url);
  }

  private async getStream(song: QueuedSong, options: {seek?: number; to?: number} = {}): Promise<Readable> {
    if (this.status === STATUS.PLAYING) {
      this.audioPlayer?.stop();
    } else if (this.status === STATUS.PAUSED) {
      this.audioPlayer?.stop(true);
    }

    if (song.source === MediaSource.HLS) {
      return this.createReadStream({url: song.url, cacheKey: song.url});
    }

    if (song.source === MediaSource.SoundCloud) {
      const scSong = await this.soundcloud.util.streamTrack(song.url) as Readable;
      return this.createReadStream({url: scSong, cacheKey: song.url});
    }

    let ffmpegInput: string | null;
    const ffmpegInputOptions: string[] = [];
    let shouldCacheVideo = false;

    let format: InfoData['format'][0] | undefined;

    ffmpegInput = await this.fileCache.getPathFor(this.getHashForCache(song.url));

    // Not yet cached, must download
    const info = await video_info(song.url);

    // Set loudness for video regardless of cache or not.
    // don't want to get earsexed
    if (!info.video_details.live) {
      const streamLoudness = info.format[info.format.length - 1].loudnessDb;
      this.loudness = streamLoudness;
      this.loudness = this.loudness ? 2 ** (-this.loudness / 10) : 1;
      debug('Stream Loudness:', streamLoudness);
      debug('Loudness:', this.loudness);
    }

    if (!ffmpegInput) {
      // Not yet cached, must download
      const info = await video_info(song.url);

      // Don't cache livestreams or long videos
      const MAX_CACHE_LENGTH_SECONDS = 30 * 60; // 30 minutes
      shouldCacheVideo = !info.video_details.live && info.video_details.durationInSec < MAX_CACHE_LENGTH_SECONDS && !options.seek;

      if (!shouldCacheVideo) {
        const stream = await stream_from_info(info, {seek: options.seek});
        debug('Not caching video');
        debug('Spawned play-dl stream');
        debug('Audio format:', stream.type);
        this.type = stream.type;

        return stream.stream;
      }

      format = info.format.at(info.format.length - 1);

      if (format?.mimeType?.slice(0, 5) !== 'audio') { // Legacy video
        const formats = info.format
          .filter(format => format.averageBitrate)
          .sort((a, b) => {
            if (a && b) {
              return b.averageBitrate! - a.averageBitrate!;
            }

            return 0;
          });

        format = formats.find(format => !format.bitrate) ?? formats[0];
      }

      if (!format) {
        // If no format is found, throw
        throw new Error('Can\'t find suitable format.');
      }

      debug('Using format', format);
      ffmpegInput = format.url!;

      debug(shouldCacheVideo ? 'Caching video' : 'Not caching video');

      ffmpegInputOptions.push(...[
        '-reconnect',
        '1',
        '-reconnect_streamed',
        '1',
        '-reconnect_delay_max',
        '5',
      ]);
    }

    if (options.seek) {
      ffmpegInputOptions.push('-ss', options.seek.toString());
    }

    if (options.to) {
      ffmpegInputOptions.push('-to', options.to.toString());
    }

    return this.createReadStream({
      url: ffmpegInput,
      cacheKey: song.url,
      ffmpegInputOptions,
      cache: shouldCacheVideo,
      volumeAdjustment: format?.loudnessDb ? `${-format.loudnessDb}dB` : undefined,
    });
  }

  private startTrackingPosition(initalPosition?: number): void {
    if (initalPosition !== undefined) {
      this.positionInSeconds = initalPosition;
    }

    if (this.playPositionInterval) {
      clearInterval(this.playPositionInterval);
    }

    this.playPositionInterval = setInterval(() => {
      this.positionInSeconds++;
    }, 1000);
  }

  private stopTrackingPosition(): void {
    if (this.playPositionInterval) {
      clearInterval(this.playPositionInterval);
    }
  }

  private attachListeners(): void {
    if (!this.voiceConnection) {
      return;
    }

    if (this.voiceConnection.listeners(VoiceConnectionStatus.Disconnected).length === 0) {
      this.voiceConnection.on(VoiceConnectionStatus.Disconnected, this.onVoiceConnectionDisconnect.bind(this));
    }

    if (!this.audioPlayer) {
      return;
    }

    if (this.audioPlayer.listeners('stateChange').length === 0) {
      this.audioPlayer.on(AudioPlayerStatus.Idle, this.onAudioPlayerIdle.bind(this));
    }
  }

  private onVoiceConnectionDisconnect(): void {
    this.disconnect();
  }

  private async onAudioPlayerIdle(_oldState: AudioPlayerState, newState: AudioPlayerState): Promise<void> {
    // Automatically advance queued song at end
    if (this.loopCurrentSong && newState.status === AudioPlayerStatus.Idle && this.status === STATUS.PLAYING) {
      await this.seek(0);
      return;
    }

    // Automatically re-add current song to queue
    if (this.loopCurrentQueue && newState.status === AudioPlayerStatus.Idle && this.status === STATUS.PLAYING) {
      const currentSong = this.getCurrent();

      if (currentSong) {
        this.add(currentSong);
      } else {
        throw new Error('No song currently playing.');
      }
    }

    if (newState.status === AudioPlayerStatus.Idle && this.status === STATUS.PLAYING) {
      await this.forward(1);
      // Auto announce the next song if configured to
      const settings = await getGuildSettings(this.guildId);
      const {autoAnnounceNextSong} = settings;
      if (autoAnnounceNextSong && this.currentChannel) {
        await this.currentChannel.send({
          embeds: this.getCurrent() ? [buildPlayingMessageEmbed(this)] : [],
        });
      }
    }
  }

  private async createReadStream(options: {url: string | Readable; cacheKey: string; ffmpegInputOptions?: string[]; cache?: boolean; volumeAdjustment?: string}): Promise<Readable> {
    return new Promise((resolve, reject) => {
      const capacitor = new WriteStream();

      if (options?.cache) {
        const cacheStream = this.fileCache.createWriteStream(this.getHashForCache(options.cacheKey));
        capacitor.createReadStream().pipe(cacheStream);
      }

      const returnedStream = capacitor.createReadStream();
      let hasReturnedStreamClosed = false;

      const stream = ffmpeg(options.url)
        .inputOptions(options?.ffmpegInputOptions ?? ['-re'])
        .noVideo()
        .audioCodec('libopus')
        .outputFormat('webm')
        .addOutputOption(['-filter:a', `volume=${options?.volumeAdjustment ?? '1'}`])
        .on('error', error => {
          if (!hasReturnedStreamClosed) {
            reject(error);
          }
        })
        .on('start', command => {
          debug(`Spawned ffmpeg with ${command as string}`);
        });

      stream.pipe(capacitor);

      returnedStream.on('close', () => {
        if (!options.cache) {
          stream.kill('SIGKILL');
        }

        hasReturnedStreamClosed = true;
      });

      resolve(returnedStream);
    });
  }

  private createAudioStream(stream: Readable) {
    return createAudioResource(stream, {
      inputType: this.type ?? StreamType.WebmOpus,
      inlineVolume: true,
    });
  }

  private playAudioPlayerResource(resource: AudioResource) {
    if (this.audioPlayer !== null) {
      this.audioResource = resource;
      this.setAudioPlayerVolume();
      this.audioPlayer.play(this.audioResource);
    }
  }

  private setAudioPlayerVolume(level?: number) {
    // Audio resource expects a float between 0 and 1 to represent level percentage
    this.loudness = this.loudness ?? 1;
    this.audioResource?.volume?.setVolume((level ? level * this.loudness : (this.getVolume()) / 100) * this.loudness);
  }
}<|MERGE_RESOLUTION|>--- conflicted
+++ resolved
@@ -1,11 +1,7 @@
 import {VoiceChannel, Snowflake} from 'discord.js';
 import {Readable} from 'stream';
 import hasha from 'hasha';
-<<<<<<< HEAD
 import {InfoData, video_info, stream_from_info} from 'play-dl';
-=======
-import ytdl, {videoFormat} from '@distube/ytdl-core';
->>>>>>> 1e17b943
 import {WriteStream} from 'fs-capacitor';
 import ffmpeg from 'fluent-ffmpeg';
 import shuffle from 'array-shuffle';
