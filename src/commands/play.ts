import {CommandInteraction, GuildMember} from 'discord.js';
import {URL} from 'url';
import {Except} from 'type-fest';
import {SlashCommandBuilder} from '@discordjs/builders';
import {inject, injectable} from 'inversify';
import Command from '.';
import {TYPES} from '../types.js';
import {QueuedSong, STATUS} from '../services/player.js';
import PlayerManager from '../managers/player.js';
import {getMostPopularVoiceChannel, getMemberVoiceChannel} from '../utils/channels.js';
import errorMsg from '../utils/error-msg.js';
import GetSongs from '../services/get-songs.js';
import Settings from '../models/settings.js';

@injectable()
export default class implements Command {
  public readonly slashCommand = new SlashCommandBuilder()
    .setName('play')
    // TODO: make sure verb tense is consistent between all command descriptions
    .setDescription('play a song or resume playback')
    .addStringOption(option => option
      .setName('query')
      .setDescription('YouTube URL, Spotify URL, or search query'))
    .addBooleanOption(option => option
      .setName('immediate')
      .setDescription('adds track to the front of the queue'));

  public requiresVC = true;

  private readonly playerManager: PlayerManager;
  private readonly getSongs: GetSongs;

  constructor(@inject(TYPES.Managers.Player) playerManager: PlayerManager, @inject(TYPES.Services.GetSongs) getSongs: GetSongs) {
    this.playerManager = playerManager;
    this.getSongs = getSongs;
  }

  // eslint-disable-next-line complexity
<<<<<<< HEAD
  public async executeFromInteraction(interaction: CommandInteraction): Promise<void> {
    const [targetVoiceChannel] = getMemberVoiceChannel(interaction.member as GuildMember) ?? getMostPopularVoiceChannel(interaction.guild!);
=======
  public async execute(msg: Message, args: string[]): Promise<void> {
    const [targetVoiceChannel] = getMemberVoiceChannel(msg.member!) ?? getMostPopularVoiceChannel(msg.guild!);
    const settings = await Settings.findByPk(msg.guild!.id);
    const {playlistLimit} = settings!;

    const res = new LoadingMessage(msg.channel as TextChannel);
    await res.start();

    const player = this.playerManager.get(msg.guild!.id);
>>>>>>> 7bc707ea

    const player = this.playerManager.get(interaction.guild!.id);
    const wasPlayingSong = player.getCurrent() !== null;

    const query = interaction.options.getString('query');

    if (!query) {
      if (player.status === STATUS.PLAYING) {
        await interaction.reply({content: errorMsg('already playing, give me a song name'), ephemeral: true});
        return;
      }

      // Must be resuming play
      if (!wasPlayingSong) {
        await interaction.reply({content: errorMsg('nothing to play'), ephemeral: true});
        return;
      }

      await player.connect(targetVoiceChannel);
      await player.play();

      await interaction.reply('the stop-and-go light is now green');
      return;
    }

    const addToFrontOfQueue = interaction.options.getBoolean('immediate');

    const newSongs: Array<Except<QueuedSong, 'addedInChannelId'>> = [];
    let extraMsg = '';

    await interaction.deferReply();

    // Test if it's a complete URL
    try {
      const url = new URL(query);

      const YOUTUBE_HOSTS = [
        'www.youtube.com',
        'youtu.be',
        'youtube.com',
        'music.youtube.com',
        'www.music.youtube.com',
      ];

      if (YOUTUBE_HOSTS.includes(url.host)) {
        // YouTube source
        if (url.searchParams.get('list')) {
          // YouTube playlist
          newSongs.push(...await this.getSongs.youtubePlaylist(url.searchParams.get('list')!));
        } else {
          // Single video
          const song = await this.getSongs.youtubeVideo(url.href);

          if (song) {
            newSongs.push(song);
          } else {
            await interaction.editReply(errorMsg('that doesn\'t exist'));
            return;
          }
        }
      } else if (url.protocol === 'spotify:' || url.host === 'open.spotify.com') {
<<<<<<< HEAD
        const [convertedSongs, nSongsNotFound, totalSongs] = await this.getSongs.spotifySource(query);
=======
        const [convertedSongs, nSongsNotFound, totalSongs] = await this.getSongs.spotifySource(args[0], playlistLimit);
>>>>>>> 7bc707ea

        if (totalSongs > playlistLimit) {
          extraMsg = `a random sample of ${playlistLimit} songs was taken`;
        }

        if (totalSongs > playlistLimit && nSongsNotFound !== 0) {
          extraMsg += ' and ';
        }

        if (nSongsNotFound !== 0) {
          if (nSongsNotFound === 1) {
            extraMsg += '1 song was not found';
          } else {
            extraMsg += `${nSongsNotFound.toString()} songs were not found`;
          }
        }

        newSongs.push(...convertedSongs);
      }
    } catch (_: unknown) {
      // Not a URL, must search YouTube
      const song = await this.getSongs.youtubeVideoSearch(query);

      if (song) {
        newSongs.push(song);
      } else {
        await interaction.editReply(errorMsg('that doesn\'t exist'));
        return;
      }
    }

    if (newSongs.length === 0) {
      await interaction.editReply(errorMsg('no songs found'));
      return;
    }

    newSongs.forEach(song => {
      player.add({...song, addedInChannelId: interaction.channel?.id}, {immediate: addToFrontOfQueue ?? false});
    });

    const firstSong = newSongs[0];

    let statusMsg = '';

    if (player.voiceConnection === null) {
      await player.connect(targetVoiceChannel);

      // Resume / start playback
      await player.play();

      if (wasPlayingSong) {
        statusMsg = 'resuming playback';
      }
    }

    // Build response message
    if (statusMsg !== '') {
      if (extraMsg === '') {
        extraMsg = statusMsg;
      } else {
        extraMsg = `${statusMsg}, ${extraMsg}`;
      }
    }

    if (extraMsg !== '') {
      extraMsg = ` (${extraMsg})`;
    }

    if (newSongs.length === 1) {
      await interaction.editReply(`u betcha, **${firstSong.title}** added to the${addToFrontOfQueue ? ' front of the' : ''} queue${extraMsg}`);
    } else {
      await interaction.editReply(`u betcha, **${firstSong.title}** and ${newSongs.length - 1} other songs were added to the queue${extraMsg}`);
    }
  }
}<|MERGE_RESOLUTION|>--- conflicted
+++ resolved
@@ -36,20 +36,11 @@
   }
 
   // eslint-disable-next-line complexity
-<<<<<<< HEAD
   public async executeFromInteraction(interaction: CommandInteraction): Promise<void> {
     const [targetVoiceChannel] = getMemberVoiceChannel(interaction.member as GuildMember) ?? getMostPopularVoiceChannel(interaction.guild!);
-=======
-  public async execute(msg: Message, args: string[]): Promise<void> {
-    const [targetVoiceChannel] = getMemberVoiceChannel(msg.member!) ?? getMostPopularVoiceChannel(msg.guild!);
-    const settings = await Settings.findByPk(msg.guild!.id);
+
+    const settings = await Settings.findByPk(interaction.guild!.id);
     const {playlistLimit} = settings!;
-
-    const res = new LoadingMessage(msg.channel as TextChannel);
-    await res.start();
-
-    const player = this.playerManager.get(msg.guild!.id);
->>>>>>> 7bc707ea
 
     const player = this.playerManager.get(interaction.guild!.id);
     const wasPlayingSong = player.getCurrent() !== null;
@@ -111,11 +102,7 @@
           }
         }
       } else if (url.protocol === 'spotify:' || url.host === 'open.spotify.com') {
-<<<<<<< HEAD
-        const [convertedSongs, nSongsNotFound, totalSongs] = await this.getSongs.spotifySource(query);
-=======
-        const [convertedSongs, nSongsNotFound, totalSongs] = await this.getSongs.spotifySource(args[0], playlistLimit);
->>>>>>> 7bc707ea
+        const [convertedSongs, nSongsNotFound, totalSongs] = await this.getSongs.spotifySource(query, playlistLimit);
 
         if (totalSongs > playlistLimit) {
           extraMsg = `a random sample of ${playlistLimit} songs was taken`;
