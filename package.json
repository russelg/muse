{
  "name": "muse",
  "version": "2.11.1",
  "description": "🎧 a self-hosted Discord music bot that doesn't suck ",
  "repository": "git@github.com:museofficial/muse.git",
  "author": "Max Isom <hi@maxisom.me>",
  "license": "MIT",
  "private": true,
  "types": "dts/types",
  "type": "module",
  "engines": {
    "node": ">=18.17.0"
  },
  "files": [
    "src"
  ],
  "scripts": {
    "lint": "eslint \"src/**/*.{ts,tsx}\"",
    "lint:fix": "eslint \"src/**/*.{ts,tsx}\" --fix",
    "typecheck": "tsc --noEmit",
    "test": "npm run lint",
    "start": "npm run env:set-database-url -- tsx src/scripts/migrate-and-start.ts",
    "cache:clear-key-value": "npm run env:set-database-url tsx src/scripts/cache-clear-key-value.ts",
    "dev": "npm run env:set-database-url -- tsx watch src/scripts/start.ts",
    "migrations:generate": "npm run prisma:with-env migrate dev",
    "migrations:run": "npm run prisma:with-env migrate deploy",
    "prisma:with-env": "npm run env:set-database-url prisma",
    "prisma:generate": "prisma generate",
    "env:set-database-url": "tsx src/scripts/run-with-database-url.ts",
    "release": "release-it",
    "build": "tsc",
    "postinstall": "patch-package"
  },
  "devDependencies": {
    "@release-it/keep-a-changelog": "^2.3.0",
    "@types/bluebird": "^3.5.35",
    "@types/debug": "^4.1.5",
    "@types/fluent-ffmpeg": "^2.1.17",
    "@types/fs-capacitor": "^2.0.0",
    "@types/ms": "0.7.34",
    "@types/node": "^17.0.0",
    "@types/node-emoji": "^1.8.1",
    "@types/spotify-web-api-node": "^5.0.2",
    "@types/validator": "^13.12.2",
    "@types/ws": "8.5.4",
    "@typescript-eslint/eslint-plugin": "^4.31.1",
    "@typescript-eslint/parser": "^4.31.1",
    "eslint": "^7.32.0",
    "eslint-config-xo": "^0.39.0",
    "eslint-config-xo-typescript": "^0.44.0",
    "eslint-plugin-import": "2.29.1",
    "husky": "^4.3.8",
    "prisma": "5.21.1",
    "release-it": "^14.11.8",
    "type-fest": "^2.12.0",
    "typescript": "^4.6.4"
  },
  "eslintConfig": {
    "extends": [
      "xo",
      "xo-typescript/space"
    ],
    "parser": "@typescript-eslint/parser",
    "parserOptions": {
      "project": "./tsconfig.json"
    },
    "plugins": [
      "import"
    ],
    "rules": {
      "new-cap": "off",
      "@typescript-eslint/no-unused-vars": "off",
      "@typescript-eslint/no-unused-vars-experimental": "error",
      "@typescript-eslint/prefer-readonly-parameter-types": "off",
      "@typescript-eslint/no-implicit-any-catch": "off",
      "import/extensions": [
        "error",
        "ignorePackages"
      ]
    }
  },
  "husky": {
    "hooks": {
      "pre-commit": "npm test"
    }
  },
  "dependencies": {
    "@discordjs/builders": "1.1.0",
    "@discordjs/opus": "^0.10.0",
    "@discordjs/rest": "1.0.1",
    "@discordjs/voice": "0.18.0",
<<<<<<< HEAD
    "@distube/ytdl-core": "^4.16.10",
=======
>>>>>>> a003ca7c
    "@distube/ytsr": "^2.0.4",
    "@prisma/client": "4.16.0",
    "@types/libsodium-wrappers": "^0.7.9",
    "array-shuffle": "^3.0.0",
    "debug": "^4.3.3",
    "delay": "^5.0.0",
    "discord-api-types": "0.32.1",
    "discord.js": "14.11.0",
    "dotenv": "^16.4.5",
    "execa": "^6.1.0",
    "fluent-ffmpeg": "^2.1.3",
    "fs-capacitor": "^7.0.1",
    "get-youtube-id": "^1.0.1",
    "got": "^12.0.2",
    "hasha": "^5.2.2",
    "inversify": "^6.0.1",
    "iso8601-duration": "^2.1.2",
    "libsodium-wrappers": "^0.7.9",
    "make-dir": "^3.1.0",
    "node-emoji": "^1.10.0",
    "nodesplash": "^0.1.1",
    "ora": "^8.1.0",
    "p-event": "^5.0.1",
    "p-limit": "^6.1.0",
    "p-queue": "8.1.0",
    "p-retry": "6.2.0",
    "pagination.djs": "^4.0.10",
    "parse-duration": "1.0.2",
    "patch-package": "^8.0.0",
    "postinstall-postinstall": "^2.1.0",
    "read-pkg": "7.1.0",
    "reflect-metadata": "^0.2.2",
    "sponsorblock-api": "^0.2.4",
    "spotify-uri": "^3.0.2",
    "spotify-web-api-node": "^5.0.2",
    "sync-fetch": "^0.3.1",
    "tsx": "3.8.2",
    "xbytes": "^1.7.0",
    "youtubei.js": "^13.4.0",
    "ytsr": "^3.8.4"
  },
  "resolutions": {
    "@types/ws": "8.5.4"
  },
  "packageManager": "yarn@1.22.22+sha512.a6b2f7906b721bba3d67d4aff083df04dad64c399707841b7acf00f6b133b7ac24255f2652fa22ae3534329dc6180534e98d17432037ff6fd140556e2bb3137e"
}<|MERGE_RESOLUTION|>--- conflicted
+++ resolved
@@ -89,10 +89,6 @@
     "@discordjs/opus": "^0.10.0",
     "@discordjs/rest": "1.0.1",
     "@discordjs/voice": "0.18.0",
-<<<<<<< HEAD
-    "@distube/ytdl-core": "^4.16.10",
-=======
->>>>>>> a003ca7c
     "@distube/ytsr": "^2.0.4",
     "@prisma/client": "4.16.0",
     "@types/libsodium-wrappers": "^0.7.9",
