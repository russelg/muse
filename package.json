--- conflicted
+++ resolved
@@ -91,13 +91,8 @@
     "array-shuffle": "^3.0.0",
     "debug": "^4.3.3",
     "delay": "^5.0.0",
-<<<<<<< HEAD
-    "discord-api-types": "^0.25.2",
-    "discord.js": "^13.3.0",
-=======
     "discord-api-types": "^0.26.1",
     "discord.js": "^13.5.0",
->>>>>>> da72cd70
     "dotenv": "^8.5.1",
     "execa": "^6.0.0",
     "fluent-ffmpeg": "^2.1.2",
@@ -116,11 +111,6 @@
     "p-limit": "^4.0.0",
     "p-queue": "^7.1.0",
     "reflect-metadata": "^0.1.13",
-<<<<<<< HEAD
-    "sequelize": "6.11.0",
-    "sequelize-typescript": "^2.1.1",
-=======
->>>>>>> da72cd70
     "spotify-uri": "^2.2.0",
     "spotify-web-api-node": "^5.0.2",
     "xbytes": "^1.7.0",
