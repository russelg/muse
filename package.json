--- conflicted
+++ resolved
@@ -1,10 +1,6 @@
 {
   "name": "muse",
-<<<<<<< HEAD
-  "version": "2.4.5",
-=======
   "version": "2.8.1",
->>>>>>> cc1f18bc
   "description": "🎧 a self-hosted Discord music bot that doesn't suck ",
   "repository": "git@github.com:russelg/muse.git",
   "author": "Max Isom <hi@maxisom.me>",
@@ -94,12 +90,7 @@
     "@discordjs/opus": "^0.8.0",
     "@discordjs/rest": "1.0.1",
     "@discordjs/voice": "0.11.0",
-<<<<<<< HEAD
-    "@distube/ytdl-core": "^4.13.2",
-    "@prisma/client": "^4.1.1",
-=======
     "@prisma/client": "4.16.0",
->>>>>>> cc1f18bc
     "@types/libsodium-wrappers": "^0.7.9",
     "array-shuffle": "^3.0.0",
     "debug": "^4.3.3",
@@ -131,16 +122,14 @@
     "postinstall-postinstall": "^2.1.0",
     "read-pkg": "7.1.0",
     "reflect-metadata": "^0.1.13",
-<<<<<<< HEAD
+    "sponsorblock-api": "^0.2.4",
     "soundcloud.ts": "^0.5.2",
-=======
-    "sponsorblock-api": "^0.2.4",
->>>>>>> cc1f18bc
     "spotify-uri": "^3.0.2",
     "spotify-web-api-node": "^5.0.2",
     "sync-fetch": "^0.3.1",
     "tsx": "3.8.2",
     "xbytes": "^1.7.0",
+    "ytdl-core": "^4.11.5",
     "ytsr": "^3.8.4"
   },
   "resolutions": {
