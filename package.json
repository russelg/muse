--- conflicted
+++ resolved
@@ -49,14 +49,9 @@
     "nodemon": "^2.0.7",
     "release-it": "^14.11.8",
     "ts-node": "^10.4.0",
-<<<<<<< HEAD
-    "type-fest": "^2.5.4",
+    "type-fest": "^2.8.0",
     "typed-emitter": "^1.4.0",
-    "typescript": "^4.5.3"
-=======
-    "type-fest": "^2.8.0",
     "typescript": "^4.5.4"
->>>>>>> 7bc707ea
   },
   "eslintConfig": {
     "extends": [
@@ -108,7 +103,7 @@
     "p-limit": "^4.0.0",
     "p-queue": "^7.1.0",
     "reflect-metadata": "^0.1.13",
-    "sequelize": "^6.11.0",
+    "sequelize": "6.11.0",
     "sequelize-typescript": "^2.1.1",
     "spotify-uri": "^2.2.0",
     "spotify-web-api-node": "^5.0.2",
